--- conflicted
+++ resolved
@@ -352,12 +352,8 @@
   median:
     plot: true
     log: true
-<<<<<<< HEAD
-    number_of_bins: 30
-=======
-    adaptive: true
-    number_of_bins: 25
->>>>>>> 61ea76da
+    adaptive: true
+    number_of_bins: 30
     start:
       value: 1e8
       units: Solar_Mass
